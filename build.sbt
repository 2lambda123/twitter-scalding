--- conflicted
+++ resolved
@@ -305,12 +305,16 @@
   )
 )
 
-<<<<<<< HEAD
+lazy val scaldingDagon = module("dagon").settings(
+  addCompilerPlugin("org.typelevel" %% "kind-projector" % "0.13.0" cross CrossVersion.full),
+  Compile / unmanagedSourceDirectories ++= scaldingDagonSettings.scalaVersionSpecificFolders("main", baseDirectory.value, scalaVersion.value),
+  Test / unmanagedSourceDirectories ++= scaldingDagonSettings.scalaVersionSpecificFolders("test", baseDirectory.value, scalaVersion.value),
+)
+
 lazy val scaldingBase = module("base")
   .settings(
     libraryDependencies ++= Seq(
     "com.twitter" %% "algebird-core" % algebirdVersion,
-      "com.stripe" %% "dagon-core" % dagonVersion,
       "org.slf4j" % "slf4j-api" % slf4jVersion
     ),
     // buildInfo here refers to https://github.com/sbt/sbt-buildinfo
@@ -319,14 +323,8 @@
     buildInfoPackage := "com.twitter.scalding", // the codegen would be under com.twitter.scalding.BuildInfo
   )
   .enablePlugins(BuildInfoPlugin)
-  .dependsOn(scaldingArgs, scaldingSerialization)
-=======
-lazy val scaldingDagon = module("dagon").settings(
-  addCompilerPlugin("org.typelevel" %% "kind-projector" % "0.13.0" cross CrossVersion.full),
-  Compile / unmanagedSourceDirectories ++= scaldingDagonSettings.scalaVersionSpecificFolders("main", baseDirectory.value, scalaVersion.value),
-  Test / unmanagedSourceDirectories ++= scaldingDagonSettings.scalaVersionSpecificFolders("test", baseDirectory.value, scalaVersion.value),
-)
->>>>>>> 3d631701
+  .dependsOn(scaldingArgs, scaldingDagon, scaldingSerialization)
+
 
 lazy val scaldingCore = module("core")
   .settings(
@@ -351,12 +349,7 @@
     ),
     addCompilerPlugin(("org.scalamacros" % "paradise" % paradiseVersion).cross(CrossVersion.full))
   )
-<<<<<<< HEAD
-  .dependsOn(scaldingArgs, scaldingBase, scaldingDate, scaldingSerialization, maple, scaldingQuotation)
-=======
-  .enablePlugins(BuildInfoPlugin)
-  .dependsOn(scaldingArgs, scaldingDate, scaldingSerialization, maple, scaldingQuotation, scaldingDagon)
->>>>>>> 3d631701
+  .dependsOn(scaldingArgs, scaldingBase, scaldingDate, scaldingSerialization, maple, scaldingQuotation, scaldingDagon)
 
 lazy val scaldingCats = module("cats")
   .settings(
