package com.twitter.scalding

import cascading.cascade.CascadeConnector
import cascading.cascade.Cascade

abstract class CascadeJob(args: Args) extends Job(args) {

  def jobs: Seq[Job]

  override def run : Boolean = {
    val flows = jobs.map { _.buildFlow }
<<<<<<< HEAD
=======

>>>>>>> c0b206d9
    val cascade = new CascadeConnector().connect(flows: _*)
    preProcessCascade(cascade)
    cascade.complete()
    postProcessCascade(cascade)
    cascade.getCascadeStats().isSuccessful()
  }

  /*
   * Good for printing a dot file, setting the flow skip strategy, etc
   */
  def preProcessCascade(cascade: Cascade) = { }

  /*
   * Good for checking the cascade stats
   */
  def postProcessCascade(cascade: Cascade) = { }

}<|MERGE_RESOLUTION|>--- conflicted
+++ resolved
@@ -9,10 +9,7 @@
 
   override def run : Boolean = {
     val flows = jobs.map { _.buildFlow }
-<<<<<<< HEAD
-=======
-
->>>>>>> c0b206d9
+    
     val cascade = new CascadeConnector().connect(flows: _*)
     preProcessCascade(cascade)
     cascade.complete()
