/*
Copyright 2014 Twitter, Inc.

Licensed under the Apache License, Version 2.0 (the "License");
you may not use this file except in compliance with the License.
You may obtain a copy of the License at

http://www.apache.org/licenses/LICENSE-2.0

Unless required by applicable law or agreed to in writing, software
distributed under the License is distributed on an "AS IS" BASIS,
WITHOUT WARRANTIES OR CONDITIONS OF ANY KIND, either express or implied.
See the License for the specific language governing permissions and
limitations under the License.
*/
package com.twitter.scalding

import cascading.flow.hadoop.HadoopFlow
import cascading.flow.planner.BaseFlowStep
import cascading.flow.{ Flow, FlowDef, FlowStepStrategy }
import cascading.pipe.Pipe
import com.twitter.scalding.estimation.memory.MemoryEstimatorStepStrategy
import com.twitter.scalding.reducer_estimation.ReducerEstimatorStepStrategy
import com.twitter.scalding.serialization.CascadingBinaryComparator
import org.apache.hadoop.mapred.JobConf
import org.slf4j.{ Logger, LoggerFactory }
import scala.collection.JavaConverters._
import scala.concurrent.Future
import scala.util.{ Failure, Success, Try }

/*
 * This has all the state needed to build a single flow
 * This is used with the implicit-arg-as-dependency-injection
 * style and with the Reader-as-dependency-injection
 */
trait ExecutionContext {
  def config: Config
  def flowDef: FlowDef
  def mode: Mode

  import ExecutionContext._

  private def getIdentifierOpt(descriptions: Seq[String]): Option[String] = {
    if (descriptions.nonEmpty) Some(descriptions.distinct.mkString(", ")) else None
  }

  private def updateStepConfigWithDescriptions(step: BaseFlowStep[JobConf]): Unit = {
    val conf = step.getConfig
    getIdentifierOpt(ExecutionContext.getDesc(step)).foreach(descriptionString => {
      conf.set(Config.StepDescriptions, descriptionString)
    })
  }

  final def buildFlow: Try[Flow[_]] =
    // For some horrible reason, using Try( ) instead of the below gets me stuck:
    // [error]
    // /Users/oscar/workspace/scalding/scalding-core/src/main/scala/com/twitter/scalding/Execution.scala:92:
    // type mismatch;
    // [error]  found   : cascading.flow.Flow[_]
    // [error]  required: cascading.flow.Flow[?0(in method buildFlow)] where type ?0(in method
    //   buildFlow)
    // [error] Note: Any >: ?0, but Java-defined trait Flow is invariant in type Config.
    // [error] You may wish to investigate a wildcard type such as `_ >: ?0`. (SLS 3.2.10)
    // [error]       (resultT, Try(mode.newFlowConnector(finalConf).connect(newFlowDef)))
    try {
      // Set the name:
      val name: Option[String] = Option(flowDef.getName)
        .orElse(config.getCascadingAppName)
        .orElse(config.getScaldingExecutionId)

      name.foreach(flowDef.setName)

      // identify the flowDef
      val configWithId = config.addUniqueId(UniqueID.getIDFor(flowDef))
      val flow = mode.newFlowConnector(configWithId).connect(flowDef)
      if (config.getRequireOrderedSerialization) {
        // This will throw, but be caught by the outer try if
        // we have groupby/cogroupby not using OrderedSerializations
        CascadingBinaryComparator.checkForOrderedSerialization(flow).get
      }

      flow match {
        case hadoopFlow: HadoopFlow =>
          val flowSteps = hadoopFlow.getFlowSteps.asScala
          flowSteps.foreach {
            case baseFlowStep: BaseFlowStep[JobConf] =>
              updateStepConfigWithDescriptions(baseFlowStep)
          }
        case _ => // descriptions not yet supported in other modes
      }

      // if any reducer estimators have been set, register the step strategy
      // which instantiates and runs them
      mode match {
        case _: HadoopMode =>
          val reducerEstimatorStrategy: Seq[FlowStepStrategy[JobConf]] = config.get(Config.ReducerEstimators).toList.map(_ => ReducerEstimatorStepStrategy)
          val memoryEstimatorStrategy: Seq[FlowStepStrategy[JobConf]] = config.get(Config.MemoryEstimators).toList.map(_ => MemoryEstimatorStepStrategy)

          val otherStrategies: Seq[FlowStepStrategy[JobConf]] = config.getFlowStepStrategies.map {
            case Success(fn) => fn(mode, configWithId)
            case Failure(e) => throw new Exception("Failed to decode flow step strategy when submitting job", e)
          }

          val optionalFinalStrategy = FlowStepStrategies().sumOption(reducerEstimatorStrategy ++ memoryEstimatorStrategy ++ otherStrategies)

          optionalFinalStrategy.foreach { strategy =>
            flow.setFlowStepStrategy(strategy)
          }

          config.getFlowListeners.foreach {
            case Success(fn) => flow.addListener(fn(mode, configWithId))
            case Failure(e) => throw new Exception("Failed to decode flow listener", e)
          }

          config.getFlowStepListeners.foreach {
            case Success(fn) => flow.addStepListener(fn(mode, configWithId))
            case Failure(e) => new Exception("Failed to decode flow step listener when submitting job", e)
          }

        case _ => ()
      }

      Success(flow)
    } catch {
      case err: Throwable => Failure(err)
    }

  /**
   * Asynchronously execute the plan currently
   * contained in the FlowDef
   */
  final def run: Future[JobStats] =
    buildFlow match {
      case Success(flow) => Execution.run(flow)
      case Failure(err) => Future.failed(err)
    }

  /**
   * Synchronously execute the plan in the FlowDef
   */
  final def waitFor: Try[JobStats] =
    buildFlow.flatMap(Execution.waitFor(_))
}

/*
 * import ExecutionContext._
 * is generally needed to use the ExecutionContext as the single
 * dependency injected. For instance, TypedPipe needs FlowDef and Mode
 * in many cases, so if you have an implicit ExecutionContext, you need
 * modeFromImplicit, etc... below.
 */
object ExecutionContext {
  private val LOG: Logger = LoggerFactory.getLogger(ExecutionContext.getClass)

  private[scalding] def getDesc[T](baseFlowStep: BaseFlowStep[T]): Seq[String] = {
<<<<<<< HEAD
    baseFlowStep.getElementGraph.vertexSet.asScala.toSeq.flatMap(_ match {
=======
    baseFlowStep.getGraph.vertexSet.asScala.flatMap {
>>>>>>> 2f99c39f
      case pipe: Pipe => RichPipe.getPipeDescriptions(pipe)
      case _ => List() // no descriptions
    }(collection.breakOut)
  }
  /*
   * implicit val ec = ExecutionContext.newContext(config)
   * can be used inside of a Job to get an ExecutionContext if you want
   * to call a function that requires an implicit ExecutionContext
   */
  def newContext(conf: Config)(implicit fd: FlowDef, m: Mode): ExecutionContext =
    new ExecutionContext {
      def config = conf
      def flowDef = fd
      def mode = m
    }

  implicit def modeFromContext(implicit ec: ExecutionContext): Mode = ec.mode
  implicit def flowDefFromContext(implicit ec: ExecutionContext): FlowDef = ec.flowDef
}
<|MERGE_RESOLUTION|>--- conflicted
+++ resolved
@@ -153,14 +153,10 @@
   private val LOG: Logger = LoggerFactory.getLogger(ExecutionContext.getClass)
 
   private[scalding] def getDesc[T](baseFlowStep: BaseFlowStep[T]): Seq[String] = {
-<<<<<<< HEAD
     baseFlowStep.getElementGraph.vertexSet.asScala.toSeq.flatMap(_ match {
-=======
-    baseFlowStep.getGraph.vertexSet.asScala.flatMap {
->>>>>>> 2f99c39f
       case pipe: Pipe => RichPipe.getPipeDescriptions(pipe)
       case _ => List() // no descriptions
-    }(collection.breakOut)
+    })(collection.breakOut)
   }
   /*
    * implicit val ec = ExecutionContext.newContext(config)
