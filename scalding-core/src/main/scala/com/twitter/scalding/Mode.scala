--- conflicted
+++ resolved
@@ -138,11 +138,7 @@
   override def fileExists(filename : String) : Boolean = fileSet.contains(filename)
 }
 
-<<<<<<< HEAD
-case class Hdfs(strict : Boolean, conf : Configuration) extends HadoopMode {
-=======
-case class Hdfs(strict : Boolean, @transient conf : Configuration) extends Mode(strict) with HadoopMode {
->>>>>>> ed9daa8a
+case class Hdfs(strict : Boolean, @transient conf : Configuration) extends HadoopMode {
   override def jobConf = conf
   override def fileExists(filename : String) : Boolean =
     FileSystem.get(jobConf).exists(new Path(filename))
