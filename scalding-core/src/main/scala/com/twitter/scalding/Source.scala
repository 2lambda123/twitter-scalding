--- conflicted
+++ resolved
@@ -60,13 +60,8 @@
 
   override def getModifiedTime(conf: JobConf): Long = 0L
 
-<<<<<<< HEAD
   override def openForRead(flow: FlowProcess[_ <: JobConf], input: RecordReader[_, _]): TupleEntryIterator =
-    sys.error(s"InvalidSourceTap: No good paths in $hdfsPaths")
-=======
-  override def openForRead(flow: FlowProcess[JobConf], input: RecordReader[_, _]): TupleEntryIterator =
     throw new InvalidSourceException(s"InvalidSourceTap: No good paths in $hdfsPaths")
->>>>>>> b1bb9e9f
 
   override def resourceExists(conf: JobConf): Boolean = false
 
