--- conflicted
+++ resolved
@@ -229,15 +229,10 @@
       conf.setInt(EstimatorConfig.estimatedNumReducers, estimatedNumReducers.getOrElse(-1))
       conf.setInt(EstimatorConfig.cappedEstimatedNumReducersKey, cappedNumReducers.getOrElse(-1))
       // set number of reducers
-<<<<<<< HEAD
-      if (!setExplicitly || overrideExplicit) {
-        cappedNumReducers.foreach { n => conf.setInt(Config.HadoopNumReducers, n) }
-=======
-      cappedNumReducers.foreach(conf.setNumReduceTasks)
+      cappedNumReducers.foreach { n => conf.setInt(Config.HadoopNumReducers, n) }
       // log in JobConf what was explicitly set by 'withReducers'
       if (reducersSetExplicitly(step)) {
         conf.set(EstimatorConfig.originalNumReducers, stepNumReducers)
->>>>>>> 2030813f
       }
     }
   }
