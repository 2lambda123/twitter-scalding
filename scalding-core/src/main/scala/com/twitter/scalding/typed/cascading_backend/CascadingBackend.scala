--- conflicted
+++ resolved
@@ -2,16 +2,6 @@
 
 
 import cascading.flow.FlowDef
-<<<<<<< HEAD
-import cascading.operation.Operation
-import cascading.pipe.{CoGroup, Each, HashJoin, Pipe}
-import cascading.tuple.{Fields, TupleEntry, Tuple => CTuple}
-import com.twitter.scalding.TupleConverter.{singleConverter, tuple2Converter}
-import com.twitter.scalding.TupleSetter.{singleSetter, tup2Setter}
-import com.twitter.scalding.{CleanupIdentityFunction, Config, Dsl, Field, FlatMapFunction, FlowStateMap, GroupBuilder, HadoopMode, IterableSource, LineNumber, MapsideReduce, Mode, RichPipe, TupleConverter, TupleGetter, TupleSetter, TypedBufferOp, WrappedJoiner, Write}
-import com.twitter.scalding.typed._
-import com.twitter.scalding.serialization.{Boxed, BoxedOrderedSerialization, CascadingBinaryComparator, EquivSerialization, OrderedSerialization, WrappedSerialization}
-=======
 import cascading.operation.{ Debug, Operation }
 import cascading.pipe.{ CoGroup, Each, Pipe, HashJoin }
 import cascading.tuple.{ Fields, Tuple => CTuple, TupleEntry }
@@ -33,7 +23,6 @@
   OrderedSerialization,
   WrappedSerialization
 }
->>>>>>> 1a5411d4
 import java.util.WeakHashMap
 
 import scala.collection.immutable
@@ -247,7 +236,7 @@
             OptimizationRules.unrollMerge(m) match {
               case Nil => rec(EmptyTypedPipe)
               case h :: Nil => rec(h)
-              case nonEmpty =>
+              case h :: tail =>
                 // TODO: a better optimization is to not materialize this
                 // node at all if there is no fan out since groupBy and cogroupby
                 // can accept multiple inputs
@@ -258,10 +247,14 @@
                 val flowDef = new FlowDef
                 // if all of the converters are the same, we could skip some work
                 // here, but need to be able to see that correctly
-                val pipes = nonEmpty.map { p => rec(p).toPipe(f0, flowDef, singleSetter) }
-                val merged = new cascading.pipe.Merge(pipes.map(RichPipe.assignName): _*)
+                val headPipe = rec(h).toPipe(f0, flowDef, singleSetter)
+                val tailPipes = tail.map { p => rec(p).toPipe(f0, flowDef, singleSetter) }
+                val merged = RichPipe.mergeAvoidingHashes(headPipe, tailPipes)
+                // push all the remaining flatmaps up:
+                // TODO: a better optimization is to not materialize this
+                // node at all if there is no fan out since groupBy and cogroupby
+                // can accept multiple inputs
                 CascadingPipe.single[T](merged, flowDef)
-            }
           case (SourcePipe(typedSrc), _) =>
             val fd = new FlowDef
             val pipe = typedSrc.read(fd, mode)
@@ -374,75 +367,9 @@
     val d1 = d.applySeq(phases)
     val p1 = d1.evaluate(id)
 
-<<<<<<< HEAD
-        go(f)
-
-      case Mapped(input, fn) => loop(input, rest.runAfter(FlatMapping.Map(fn)), descriptions)
-
-      case MergedTypedPipe(left, right) =>
-        @annotation.tailrec
-        def allMerged[A](m: TypedPipe[A],
-          stack: List[TypedPipe[A]],
-          acc: List[TypedPipe[A]],
-          ds: List[(String, Boolean)]): (List[TypedPipe[A]], List[(String, Boolean)]) = m match {
-            case MergedTypedPipe(left, right) =>
-              allMerged(left, right :: stack, acc, ds)
-            case EmptyTypedPipe => stack match {
-              case Nil => (acc, ds)
-              case h :: t => allMerged(h, t, acc, ds)
-            }
-            case WithDescriptionTypedPipe(p, desc, dedup) =>
-              allMerged(p, stack, acc, (desc, dedup) :: ds)
-            case notMerged =>
-              allMerged(EmptyTypedPipe, stack, notMerged :: acc, ds)
-          }
-        val (unmerged, ds) = allMerged(left, right :: Nil, Nil, Nil)
-        // check for repeated pipes
-        val uniquePipes: List[TypedPipe[T]] = unmerged
-          .groupBy(identity)
-          .mapValues(_.size)
-          .map {
-            case (pipe, 1) => pipe
-            case (pipe, cnt) => pipe.flatMap(List.fill(cnt)(_).iterator)
-          }
-          .toList
-
-        uniquePipes match {
-          case Nil => loop(EmptyTypedPipe, rest, ds ::: descriptions)
-          case h :: Nil => loop(h, rest, ds ::: descriptions)
-          case h :: tail =>
-            // push all the remaining flatmaps up:
-            // TODO: a better optimization is to not materialize this
-            // node at all if there is no fan out since groupBy and cogroupby
-            // can accept multiple inputs
-            val headPipe = loop(h, rest, Nil)
-            val tailPipes = tail.map(loop(_, rest, Nil))
-            val merged = RichPipe.mergeAvoidingHashes(headPipe, tailPipes)
-            applyDescriptions(merged, ds ::: descriptions)
-        }
-      case src@SourcePipe(_) =>
-        def go[A](sp: SourcePipe[A]): CascadingPipe[A] =
-          cacheGet[A](sp, mode) { implicit localFD =>
-            val source = sp.source
-            val pipe = source.read(localFD, mode)
-            CascadingPipe[A](pipe, source.sourceFields, localFD, source.converter[A])
-          }
-        finish(go(src), rest, descriptions)
-
-      case slk@SumByLocalKeys(_, _) =>
-        def sum[K, V](sblk: SumByLocalKeys[K, V]): CascadingPipe[(K, V)] =
-          cacheGet(sblk, mode) { implicit localFD =>
-            val pairPipe = toPipe(sblk.input, kvFields)(localFD, mode, tup2Setter)
-            val msr = new MapsideReduce(sblk.semigroup, new Fields("key"), valueField, None)(singleConverter[V], singleSetter[V])
-            val kvpipe = RichPipe(pairPipe).eachTo(kvFields -> kvFields) { _ => msr }
-            CascadingPipe(kvpipe, kvFields, localFD, tuple2Converter)
-          }
-        finish(sum(slk), rest, descriptions)
-=======
     // Now that we have an optimized pipe, convert it to a Pipe
     toPipeUnoptimized(p1, fieldNames)
   }
->>>>>>> 1a5411d4
 
   /**
    * This converts the TypedPipe to a cascading Pipe doing the most direct
