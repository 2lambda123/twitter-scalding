/*  Copyright 2013 Twitter, inc.
 *
 *  Licensed under the Apache License, Version 2.0 (the "License");
 *  you may not use this file except in compliance with the License.
 *  You may obtain a copy of the License at
 *
 *      http://www.apache.org/licenses/LICENSE-2.0
 *
 *  Unless required by applicable law or agreed to in writing, software
 *  distributed under the License is distributed on an "AS IS" BASIS,
 *  WITHOUT WARRANTIES OR CONDITIONS OF ANY KIND, either express or implied.
 *  See the License for the specific language governing permissions and
 *  limitations under the License.
 */

package com.twitter.scalding

import cascading.flow.FlowDef
import cascading.pipe.Pipe
import typed.KeyedListLike
import scala.util.{ Failure, Success }

/**
 * Object containing various implicit conversions required to create Scalding flows in the REPL.
 * Most of these conversions come from the [[com.twitter.scalding.Job]] class.
 */
object ReplImplicits extends FieldConversions {

  /** Implicit flowDef for this Scalding shell session. */
  var flowDef: FlowDef = getEmptyFlowDef
  /** Defaults to running in local mode if no mode is specified. */
  var mode: Mode = com.twitter.scalding.Local(false)

  /**
   * Sets the flow definition in implicit scope to an empty flow definition.
   */
  def resetFlowDef() {
    flowDef = getEmptyFlowDef
  }

  /**
   * Gets a new, empty, flow definition.
   *
   * @return a new, empty flow definition.
   */
  def getEmptyFlowDef: FlowDef = {
    val fd = new FlowDef
    fd.setName("ScaldingShell")
    fd
  }

  /**
   * Runs this pipe as a Scalding job.
   *
   * Automatically cleans up the flowDef to include only sources upstream from tails.
   */
  def run(implicit flowDef: FlowDef, md: Mode): Option[JobStats] = {
    import Dsl.flowDefToRichFlowDef

    def config = {
      val conf = Config.default

      // Create a jar to hold compiled code for this REPL session in addition to
      // "tempjars" which can be passed in from the command line, allowing code
      // in the repl to be distributed for the Hadoop job to run.
      val replCodeJar = ScaldingShell.createReplCodeJar()
      val tmpJarsConfig: Map[String, String] =
        replCodeJar match {
          case Some(jar) =>
            Map("tmpjars" -> {
              // Use tmpjars already in the configuration.
              conf.get("tmpjars").map(_ + ",").getOrElse("")
                // And a jar of code compiled by the REPL.
                .concat("file://" + jar.getAbsolutePath)
            })
          case None =>
            // No need to add the tmpjars to the configuration
            Map()
        }

      conf ++ tmpJarsConfig
    }

<<<<<<< HEAD
    val (_, tryStats) = Execution.waitFor(md, config) {
      implicit ec: ExecutionContext =>
        ec.flowDef.mergeFrom(flowDef)
    }

    tryStats match {
=======
    // TODO: This is not getting any UniqueID, so counters will not work with REPL
    ExecutionContext.newContext(config, flowDef, mode).waitFor match {
>>>>>>> 31942faa
      case Success(stats) => Some(stats)
      case Failure(e) =>
        println("Flow execution failed!")
        e.printStackTrace()
        None
    }
  }

  /**
   * Converts a Cascading Pipe to a Scalding RichPipe. This method permits implicit conversions from
   * Pipe to RichPipe.
   *
   * @param pipe to convert to a RichPipe.
   * @return a RichPipe wrapping the specified Pipe.
   */
  implicit def pipeToRichPipe(pipe: Pipe): RichPipe = new RichPipe(pipe)

  /**
   * Converts a Scalding RichPipe to a Cascading Pipe. This method permits implicit conversions from
   * RichPipe to Pipe.
   *
   * @param richPipe to convert to a Pipe.
   * @return the Pipe wrapped by the specified RichPipe.
   */
  implicit def richPipeToPipe(richPipe: RichPipe): Pipe = richPipe.pipe

  /**
   * Converts a Source to a RichPipe. This method permits implicit conversions from Source to
   * RichPipe.
   *
   * @param source to convert to a RichPipe.
   * @return a RichPipe wrapping the result of reading the specified Source.
   */
  implicit def sourceToRichPipe(source: Source): RichPipe = RichPipe(source.read(flowDef, mode))

  /**
   * Converts a Source to a Pipe. This method permits implicit conversions from Source to Pipe.
   *
   * @param source to convert to a Pipe.
   * @return a Pipe that is the result of reading the specified Source.
   */
  implicit def sourceToPipe(source: Source): Pipe = source.read(flowDef, mode)

  /**
   * Converts an iterable into a Source with index (int-based) fields.
   *
   * @param iterable to convert into a Source.
   * @param setter implicitly retrieved and used to convert the specified iterable into a Source.
   * @param converter implicitly retrieved and used to convert the specified iterable into a Source.
   * @return a Source backed by the specified iterable.
   */
  implicit def iterableToSource[T](
    iterable: Iterable[T])(implicit setter: TupleSetter[T],
      converter: TupleConverter[T]): Source = {
    IterableSource[T](iterable)(setter, converter)
  }

  /**
   * Converts an iterable into a Pipe with index (int-based) fields.
   *
   * @param iterable to convert into a Pipe.
   * @param setter implicitly retrieved and used to convert the specified iterable into a Pipe.
   * @param converter implicitly retrieved and used to convert the specified iterable into a Pipe.
   * @return a Pipe backed by the specified iterable.
   */
  implicit def iterableToPipe[T](
    iterable: Iterable[T])(implicit setter: TupleSetter[T],
      converter: TupleConverter[T], fd: FlowDef, md: Mode): Pipe = {
    iterableToSource(iterable)(setter, converter).read
  }

  /**
   * Converts an iterable into a RichPipe with index (int-based) fields.
   *
   * @param iterable to convert into a RichPipe.
   * @param setter implicitly retrieved and used to convert the specified iterable into a RichPipe.
   * @param converter implicitly retrieved and used to convert the specified iterable into a
   *     RichPipe.
   * @return a RichPipe backed by the specified iterable.
   */
  implicit def iterableToRichPipe[T](
    iterable: Iterable[T])(implicit setter: TupleSetter[T],
      converter: TupleConverter[T], fd: FlowDef, md: Mode): RichPipe = {
    RichPipe(iterableToPipe(iterable)(setter, converter, fd, md))
  }

  /**
   * Convert KeyedListLike to enriched ShellTypedPipe
   * (e.g. allows .snapshot to be called on Grouped, CoGrouped, etc)
   */
  implicit def keyedListLikeToShellTypedPipe[K, V, T[K, +V] <: KeyedListLike[K, V, T]](kll: KeyedListLike[K, V, T]) = new ShellTypedPipe(kll.toTypedPipe)

  /**
   * Enrich TypedPipe for the shell
   * (e.g. allows .snapshot to be called on it)
   */
  implicit def typedPipeToShellTypedPipe[T](pipe: TypedPipe[T]): ShellTypedPipe[T] =
    new ShellTypedPipe[T](pipe)

  /**
   * Enrich ValuePipe for the shell
   * (e.g. allows .toOption to be called on it)
   */
  implicit def valuePipeToShellValuePipe[T](pipe: ValuePipe[T]): ShellValuePipe[T] =
    new ShellValuePipe[T](pipe)

}

/**
 * Implicit FlowDef and Mode, import in the REPL to have the global context implicitly
 * used everywhere.
 */
object ReplImplicitContext {
  /** Implicit flowDef for this Scalding shell session. */
  implicit var fd = ReplImplicits.flowDef
  /** Defaults to running in local mode if no mode is specified. */
  implicit var md = ReplImplicits.mode
}<|MERGE_RESOLUTION|>--- conflicted
+++ resolved
@@ -54,8 +54,7 @@
    *
    * Automatically cleans up the flowDef to include only sources upstream from tails.
    */
-  def run(implicit flowDef: FlowDef, md: Mode): Option[JobStats] = {
-    import Dsl.flowDefToRichFlowDef
+  def run(implicit fd: FlowDef, md: Mode): Option[JobStats] = {
 
     def config = {
       val conf = Config.default
@@ -81,17 +80,8 @@
       conf ++ tmpJarsConfig
     }
 
-<<<<<<< HEAD
-    val (_, tryStats) = Execution.waitFor(md, config) {
-      implicit ec: ExecutionContext =>
-        ec.flowDef.mergeFrom(flowDef)
-    }
-
-    tryStats match {
-=======
     // TODO: This is not getting any UniqueID, so counters will not work with REPL
-    ExecutionContext.newContext(config, flowDef, mode).waitFor match {
->>>>>>> 31942faa
+    ExecutionContext.newContext(config, fd, md).waitFor match {
       case Success(stats) => Some(stats)
       case Failure(e) =>
         println("Flow execution failed!")
